--- conflicted
+++ resolved
@@ -43,11 +43,8 @@
     "Unicode-DFS-2016",
     "CC0-1.0",
     "ISC",
-<<<<<<< HEAD
     "Zlib",
     "CC-PDDC",
-=======
->>>>>>> 4173c8f4
 ]
 # List of explicitly disallowed licenses
 # See https://spdx.org/licenses/ for list of possible licenses
