name: CI

permissions:
  contents: read

on:
  pull_request:
  push:
    branches:
    - main

env:
  RUST_BACKTRACE: 1
  CARGO_TERM_COLOR: always
  CLICOLOR: 1

concurrency:
  group: "${{ github.workflow }}-${{ github.ref }}"
  cancel-in-progress: true

jobs:
  ci:
    permissions:
      contents: none
    name: CI
    needs: [test, msrv, lockfile, docs, rustfmt, clippy, minimal-versions]
    runs-on: ubuntu-latest
    if: "always()"
    steps:
      - name: Failed
        run: exit 1
        if: "contains(needs.*.result, 'failure') || contains(needs.*.result, 'cancelled') || contains(needs.*.result, 'skipped')"
  test:
    name: Test
    strategy:
      matrix:
        os: ["ubuntu-latest", "windows-latest", "macos-latest"]
        rust: ["stable"]
    continue-on-error: ${{ matrix.rust != 'stable' }}
    runs-on: ${{ matrix.os }}
    steps:
    - name: Checkout repository
      uses: actions/checkout@v4
    - name: Install Rust
      uses: dtolnay/rust-toolchain@stable
      with:
        toolchain: ${{ matrix.rust }}
    - uses: Swatinem/rust-cache@v2
    - uses: taiki-e/install-action@cargo-hack
    - name: Build
      run: cargo test --workspace --no-run
    - name: Test
      run: cargo hack test --each-feature --workspace
  msrv:
    name: "Check MSRV"
    runs-on: ubuntu-latest
    steps:
    - name: Checkout repository
      uses: actions/checkout@v4
    - name: Install Rust
      uses: dtolnay/rust-toolchain@stable
      with:
        toolchain: stable
    - uses: Swatinem/rust-cache@v2
    - uses: taiki-e/install-action@cargo-hack
    - name: Default features
      run: cargo hack check --each-feature --locked --rust-version --ignore-private --workspace --all-targets --keep-going
  minimal-versions:
    name: Minimal versions
    runs-on: ubuntu-latest
    steps:
    - name: Checkout repository
      uses: actions/checkout@v4
    - name: Install stable Rust
      uses: dtolnay/rust-toolchain@stable
      with:
        toolchain: stable
    - name: Install nightly Rust
      uses: dtolnay/rust-toolchain@stable
      with:
        toolchain: nightly
    - name: Downgrade dependencies to minimal versions
      run: cargo +nightly generate-lockfile -Z minimal-versions
    - name: Compile with minimal versions
<<<<<<< HEAD
      run: cargo +stable check --workspace --all-features --locked --exclude completest-nu
=======
      run: cargo +stable check --workspace --all-features --locked --keep-going
>>>>>>> 6acb890d
  lockfile:
    runs-on: ubuntu-latest
    steps:
    - name: Checkout repository
      uses: actions/checkout@v4
    - name: Install Rust
      uses: dtolnay/rust-toolchain@stable
      with:
        toolchain: stable
    - uses: Swatinem/rust-cache@v2
    - name: "Is lockfile updated?"
      run: cargo update --workspace --locked
  docs:
    name: Docs
    runs-on: ubuntu-latest
    steps:
    - name: Checkout repository
      uses: actions/checkout@v4
    - name: Install Rust
      uses: dtolnay/rust-toolchain@stable
      with:
        toolchain: "1.87"  # STABLE
    - uses: Swatinem/rust-cache@v2
    - name: Check documentation
      env:
        RUSTDOCFLAGS: -D warnings
      run: cargo doc --workspace --all-features --no-deps --document-private-items --keep-going
  rustfmt:
    name: rustfmt
    runs-on: ubuntu-latest
    steps:
    - name: Checkout repository
      uses: actions/checkout@v4
    - name: Install Rust
      uses: dtolnay/rust-toolchain@stable
      with:
        toolchain: "1.87"  # STABLE
        components: rustfmt
    - uses: Swatinem/rust-cache@v2
    - name: Check formatting
      run: cargo fmt --all -- --check
  clippy:
    name: clippy
    runs-on: ubuntu-latest
    permissions:
      security-events: write # to upload sarif results
    steps:
    - name: Checkout repository
      uses: actions/checkout@v4
    - name: Install Rust
      uses: dtolnay/rust-toolchain@stable
      with:
        toolchain: "1.87"  # STABLE
        components: clippy
    - uses: Swatinem/rust-cache@v2
    - name: Install SARIF tools
      run: cargo install clippy-sarif --locked
    - name: Install SARIF tools
      run: cargo install sarif-fmt --locked
    - name: Check
      run: >
        cargo clippy --workspace --all-features --all-targets --message-format=json
        | clippy-sarif
        | tee clippy-results.sarif
        | sarif-fmt
      continue-on-error: true
    - name: Upload
      uses: github/codeql-action/upload-sarif@v3
      with:
        sarif_file: clippy-results.sarif
        wait-for-processing: true
    - name: Report status
      run: cargo clippy --workspace --all-features --all-targets --keep-going -- -D warnings --allow deprecated
  coverage:
    name: Coverage
    runs-on: ubuntu-latest
    steps:
    - name: Checkout repository
      uses: actions/checkout@v4
    - name: Install Rust
      uses: dtolnay/rust-toolchain@stable
      with:
        toolchain: stable
    - uses: Swatinem/rust-cache@v2
    - name: Install cargo-tarpaulin
      run: cargo install cargo-tarpaulin
    - name: Gather coverage
      run: cargo tarpaulin --output-dir coverage --out lcov
    - name: Publish to Coveralls
      uses: coverallsapp/github-action@master
      with:
        github-token: ${{ secrets.GITHUB_TOKEN }}<|MERGE_RESOLUTION|>--- conflicted
+++ resolved
@@ -82,11 +82,7 @@
     - name: Downgrade dependencies to minimal versions
       run: cargo +nightly generate-lockfile -Z minimal-versions
     - name: Compile with minimal versions
-<<<<<<< HEAD
-      run: cargo +stable check --workspace --all-features --locked --exclude completest-nu
-=======
-      run: cargo +stable check --workspace --all-features --locked --keep-going
->>>>>>> 6acb890d
+      run: cargo +stable check --workspace --all-features --locked --keep-going --exclude completest-nu
   lockfile:
     runs-on: ubuntu-latest
     steps:
